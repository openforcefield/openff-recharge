--- conflicted
+++ resolved
@@ -33,22 +33,10 @@
 
     ### Optional dependencies.
 
-<<<<<<< HEAD
-    # ESP calculations
-  - psi4
-
     # SMIRNOFF
   - openforcefield >= 0.7.0
 
-    # Distributed calculation.
-  - distributed
-  - dask-jobqueue
-=======
     # Linting
   - black
   - isort
-  - flake8
->>>>>>> b8409d05
-
-    # Python < 3.8
-  - typing-extensions+  - flake8