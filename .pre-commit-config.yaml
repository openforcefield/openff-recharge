ci:
    autoupdate_schedule: quarterly
repos:
- repo: https://github.com/psf/black
<<<<<<< HEAD
  rev: 23.12.1
=======
  rev: 24.4.2
>>>>>>> 58d5cd3d
  hooks:
  - id: black
- repo: https://github.com/PyCQA/flake8
  rev: 7.1.0
  hooks:
  - id: flake8
    additional_dependencies:
    - flake8-bugbear>=23.1.20
    - flake8-absolute-import
    - flake8-pytest-style
    - flake8-no-pep420
- repo: https://github.com/asottile/yesqa
  rev: v1.5.0
  hooks:
    - id: yesqa
- repo: https://github.com/asottile/pyupgrade
  rev: v3.16.0
  hooks:
  - id: pyupgrade
    exclude: openff/recharge/_version.py|setup.py
    args:
    - --py310-plus
- repo: https://github.com/nbQA-dev/nbQA
  rev: 1.8.5
  hooks:
  - id: nbqa-pyupgrade
    files: ^examples
    args:
    - --py38-plus
  - id: nbqa-isort
    files: ^examples
- repo: https://github.com/kynan/nbstripout
  rev: 0.7.1
  hooks:
  - id: nbstripout
    files: ^examples
- repo: https://github.com/nbQA-dev/nbQA
  rev: 1.8.5
  hooks:
  - id: nbqa-isort
  - id: nbqa-flake8
    args:
    - --select=F<|MERGE_RESOLUTION|>--- conflicted
+++ resolved
@@ -2,15 +2,11 @@
     autoupdate_schedule: quarterly
 repos:
 - repo: https://github.com/psf/black
-<<<<<<< HEAD
-  rev: 23.12.1
-=======
-  rev: 24.4.2
->>>>>>> 58d5cd3d
+  rev: 24.10.0
   hooks:
   - id: black
 - repo: https://github.com/PyCQA/flake8
-  rev: 7.1.0
+  rev: 7.1.1
   hooks:
   - id: flake8
     additional_dependencies:
@@ -23,14 +19,14 @@
   hooks:
     - id: yesqa
 - repo: https://github.com/asottile/pyupgrade
-  rev: v3.16.0
+  rev: v3.19.1
   hooks:
   - id: pyupgrade
     exclude: openff/recharge/_version.py|setup.py
     args:
     - --py310-plus
 - repo: https://github.com/nbQA-dev/nbQA
-  rev: 1.8.5
+  rev: 1.9.1
   hooks:
   - id: nbqa-pyupgrade
     files: ^examples
@@ -39,12 +35,12 @@
   - id: nbqa-isort
     files: ^examples
 - repo: https://github.com/kynan/nbstripout
-  rev: 0.7.1
+  rev: 0.8.1
   hooks:
   - id: nbstripout
     files: ^examples
 - repo: https://github.com/nbQA-dev/nbQA
-  rev: 1.8.5
+  rev: 1.9.1
   hooks:
   - id: nbqa-isort
   - id: nbqa-flake8
