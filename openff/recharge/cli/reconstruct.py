import functools
import json
import logging
import os
import pwd
from datetime import datetime
from multiprocessing import Pool, get_context
from concurrent.futures import ProcessPoolExecutor, as_completed
import concurrent
from typing import TYPE_CHECKING

import click
from tqdm import tqdm

import openff.recharge
from openff.recharge.esp.qcresults import from_qcportal_results
from openff.recharge.esp.storage import MoleculeESPStore
from openff.recharge.grids import GridSettings, GridSettingsType

if TYPE_CHECKING:
    import qcelemental.models
    import qcportal.record_models


QCFractalResults = list["qcportal.record_models.BaseRecord"]

QCFractalKeywords = dict[str, "qcportal.models.KeywordSet"]


def _retrieve_result_records(
    record_ids: list[int],
) -> tuple["qcportal.record_models.RecordQueryIterator", list[dict]]:
    import qcportal

    # Pull down the individual result records.
    client = qcportal.PortalClient("https://api.qcarchive.molssi.org:443/")

    results = client.query_records(
        record_id=record_ids,
    )

    return results


def _process_result(
    qc_result: "qcportal.record_models.BaseRecord",
    grid_settings: GridSettingsType,
):
    result_tuple = (qc_result, qc_result.molecule, qc_result.specification.keywords)

    return from_qcportal_results(*result_tuple, grid_settings=grid_settings)


@click.command(
    help="Compute the ESP from a set of wave-functions stored in a QCFractal instance."
)
@click.option(
    "--record-ids",
    "record_ids_path",
    type=click.Path(exists=True, dir_okay=False),
    help="The path to a JSON serialized list of the ids of the result records that "
    "contain the wave-functions to reconstruct the ESP / electric field from.",
)
@click.option(
    "--grid-settings",
    "grid_settings_path",
    type=click.Path(exists=True, dir_okay=False),
    help="The path to the JSON serialized settings which define the grid to reconstruct "
    "the ESP / electric field on.",
)
@click.option(
    "--n-procs",
    "n_processors",
    type=int,
    default=1,
    help="The number of processes to compute the ESP across.",
    show_default=True,
)
def reconstruct(
    record_ids_path: str,
    grid_settings_path: str,
    n_processors: int,
):
    import openeye
    import psi4
    import qcelemental
    import qcportal

    logging.basicConfig(level=logging.INFO)

    # Load in the record ids.
    with open(record_ids_path) as file:
        record_ids = json.load(file)

    # Load in the ESP settings.
    grid_settings = GridSettings.parse_file(grid_settings_path)

    # Pull down the QCA result records.
    qc_results = _retrieve_result_records(record_ids)

<<<<<<< HEAD
=======
    with get_context("spawn").Pool(processes=n_processors) as pool:
        esp_records = list(
            tqdm(
                pool.imap(
                    functools.partial(_process_result, grid_settings=grid_settings),
                    [qc_result for qc_result in qc_results],
                ),
                total=len([*qc_results]),
            )
        )

>>>>>>> 7da91b8b
    # Store the ESP records in a data store.
    esp_store = MoleculeESPStore()
    esp_store.set_provenance(
        general_provenance={
            "user": pwd.getpwuid(os.getuid()).pw_name,
            "date": datetime.now().strftime("%d-%m-%Y"),
            "record_ids": ",".join(str(record_ids)),
        },
        software_provenance={
            "openff-recharge": openff.recharge.__version__,
            "openeye": openeye.__version__,
            "psi4": psi4.__version__,
            "qcportal": qcportal.__version__,
            "qcelemental": qcelemental.__version__,
        },
    )
    
    with ProcessPoolExecutor(max_workers=n_processors, mp_context=get_context("spawn")) as pool:
 
        futures = [
            pool.submit(
                functools.partial(_process_result, grid_settings=grid_settings),
                qc_result
            )
            for qc_result in qc_results
        ]
        
        for future in tqdm(as_completed(futures), total=len(futures)):
            esp_record = future.result()
            esp_store.store(esp_record)

               


<|MERGE_RESOLUTION|>--- conflicted
+++ resolved
@@ -98,20 +98,6 @@
     # Pull down the QCA result records.
     qc_results = _retrieve_result_records(record_ids)
 
-<<<<<<< HEAD
-=======
-    with get_context("spawn").Pool(processes=n_processors) as pool:
-        esp_records = list(
-            tqdm(
-                pool.imap(
-                    functools.partial(_process_result, grid_settings=grid_settings),
-                    [qc_result for qc_result in qc_results],
-                ),
-                total=len([*qc_results]),
-            )
-        )
-
->>>>>>> 7da91b8b
     # Store the ESP records in a data store.
     esp_store = MoleculeESPStore()
     esp_store.set_provenance(
