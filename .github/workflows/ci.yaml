name: tests

on:
  push:
    branches:
      - "master"
  pull_request:
    branches:
      - "master"
  schedule:
    - cron: "0 0 * * *"

jobs:
  test:
    name: Test on ${{ matrix.os }}, Python ${{ matrix.python-version }}

    runs-on: ${{ matrix.os }}

    strategy:
      fail-fast: false
      matrix:
        os: [macOS-latest, ubuntu-latest]
        python-version: [3.8, 3.9]

    env:
      OE_LICENSE: ${{ github.workspace }}/oe_license.txt

    steps:
      - uses: actions/checkout@v2

      - name: Setup Conda Environment
        uses: conda-incubator/setup-miniconda@v2
        with:
          python-version: ${{ matrix.python-version }}
          environment-file: devtools/conda-envs/test_env.yaml

          channels: conda-forge,defaults

          activate-environment: test
          auto-update-conda: true
          auto-activate-base: false
          show-channel-urls: true

      - name: License OpenEye
        shell: bash -l {0}
        run: |

          echo "${SECRET_OE_LICENSE}" > ${OE_LICENSE}
          python -c "from openeye import oechem; assert oechem.OEChemIsLicensed()"

        env:
          SECRET_OE_LICENSE: ${{ secrets.OE_LICENSE }}

<<<<<<< HEAD
=======
      - name: Install the OpenFF Toolkit
        if: matrix.cfg.openff-toolkit
        shell: bash -l {0}
        run: |

          conda install --yes -c conda-forge -c omnia "openforcefield >= 0.7.0"

      - name: Install PSI4
        if: matrix.cfg.psi4
        shell: bash -l {0}
        run: |

          conda install --yes -c conda-forge -c psi4/label/dev "gau2grid =2.0.3" qcportal qcfractal "psi4 >=1.4a3.dev1" qcengine >=0.15.0 cmiles

>>>>>>> cc805721
      - name: Install Package
        shell: bash -l {0}
        run: |
          python setup.py develop --no-deps

      - name: Conda Environment Information
        shell: bash -l {0}
        run: |
          conda info
          conda list

      - name: Run Tests
        shell: bash -l {0}
        run: |
          pytest -v --cov=openff openff/recharge/tests/ --cov-report=xml

      - name: CodeCov
        uses: codecov/codecov-action@v1
        with:
          file: ./coverage.xml
          fail_ci_if_error: true<|MERGE_RESOLUTION|>--- conflicted
+++ resolved
@@ -51,23 +51,6 @@
         env:
           SECRET_OE_LICENSE: ${{ secrets.OE_LICENSE }}
 
-<<<<<<< HEAD
-=======
-      - name: Install the OpenFF Toolkit
-        if: matrix.cfg.openff-toolkit
-        shell: bash -l {0}
-        run: |
-
-          conda install --yes -c conda-forge -c omnia "openforcefield >= 0.7.0"
-
-      - name: Install PSI4
-        if: matrix.cfg.psi4
-        shell: bash -l {0}
-        run: |
-
-          conda install --yes -c conda-forge -c psi4/label/dev "gau2grid =2.0.3" qcportal qcfractal "psi4 >=1.4a3.dev1" qcengine >=0.15.0 cmiles
-
->>>>>>> cc805721
       - name: Install Package
         shell: bash -l {0}
         run: |
