--- conflicted
+++ resolved
@@ -1,6 +1,5 @@
 import numpy
 import pytest
-from openff.units import unit
 
 from openff.recharge.charges.bcc import (
     BCCCollection,
@@ -29,16 +28,9 @@
 
     pytest.importorskip("openff.toolkit")
 
-<<<<<<< HEAD
-    import openmm
-    import openmm.unit
     from openff.toolkit import Molecule
-=======
-    from openff.interchange.components.smirnoff import SMIRNOFFElectrostaticsHandler
-    from openff.toolkit.topology import Molecule
->>>>>>> 6b4f0bbb
     from openff.toolkit.typing.engines.smirnoff.parameters import ElectrostaticsHandler
-
+    from openff.interchange.smirnoff._nonbonded import SMIRNOFFElectrostaticsCollection
     bcc_handler = original_am1bcc_corrections().to_smirnoff()
     assert bcc_handler is not None
 
@@ -46,27 +38,13 @@
 
     off_topology = off_molecule.to_topology()
 
-<<<<<<< HEAD
-    omm_system = openmm.System()
-=======
     electrostatics_handler = ElectrostaticsHandler(version="0.4")
->>>>>>> 6b4f0bbb
-
-    interchange_electrostatics = SMIRNOFFElectrostaticsHandler._from_toolkit(
+    interchange_electrostatics = SMIRNOFFElectrostaticsCollection.create(
         parameter_handler=[electrostatics_handler, bcc_handler],
         topology=off_topology,
     )
 
-<<<<<<< HEAD
-    off_charges = [
-        omm_system.getForce(0)
-        .getParticleParameters(i)[0]
-        .value_in_unit(openmm.unit.elementary_charge)
-        for i in range(5)
-    ]
-=======
     off_charges = [v.m for v in interchange_electrostatics.get_charges().values()]
->>>>>>> 6b4f0bbb
 
     molecule = smiles_to_molecule("C")
 
@@ -90,10 +68,7 @@
     from openff.toolkit.typing.engines.smirnoff.parameters import (
         ChargeIncrementModelHandler,
     )
-<<<<<<< HEAD
     from openff.units import unit
-=======
->>>>>>> 6b4f0bbb
 
     bcc_value = 0.1 * unit.elementary_charge
 
