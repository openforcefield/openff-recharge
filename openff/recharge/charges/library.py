"""Generate partial charges for molecules from a collection of library parameters."""
from collections import defaultdict
from typing import TYPE_CHECKING, Any, Dict, List, Optional, Tuple

import numpy
from openff.units import unit
<<<<<<< HEAD
=======
from openff.utilities import requires_package
>>>>>>> 6b4f0bbb
from pydantic import BaseModel, Field, constr, validator

from openff.recharge.charges.exceptions import ChargeAssignmentError

if TYPE_CHECKING:
    from openff.toolkit import Molecule
    from openff.toolkit.typing.engines.smirnoff import LibraryChargeHandler


class LibraryChargeParameter(BaseModel):
    """An object which encodes the values of a set of charges applied to each atom in
    a molecule.
    """

    smiles: constr(min_length=1) = Field(
        ...,
        description="An indexed SMILES pattern that encodes and labels the **full** "
        "molecule that the charges should be applied to. Each index should correspond "
        "to a value in the ``value`` field. Multiple atoms can be assigned the same "
        "index in order to indicate that they should have equivalent charges.",
    )
    value: List[float] = Field(..., description="The values [e] of the charges.")

    provenance: Optional[Dict[str, Any]] = Field(
        None, description="Provenance information about this parameter."
    )

    @validator("smiles")
    def _validate_smiles(cls, value):
        try:
            from openff.toolkit import Molecule
        except ImportError:
            return value

        molecule = Molecule.from_smiles(value, allow_undefined_stereo=True)

        atom_map = molecule.properties.get("atom_map", None)
        assert atom_map is not None, "SMILES pattern does not contain index map"

        assert len(atom_map) == molecule.n_atoms, "not all atoms contain a map index"
        assert {*atom_map.values()} == {
            i + 1 for i in range(len({*atom_map.values()}))
        }, "map indices must start from 1 and be continuous"

        return value

    @validator("value")
    def _validate_value(cls, value, values):
        if "smiles" not in values:
            return value
<<<<<<< HEAD
        from openff.toolkit import Molecule
=======

        try:
            from openff.toolkit.topology import Molecule
        except (ImportError, ModuleNotFoundError):
            return value
>>>>>>> 6b4f0bbb

        molecule = Molecule.from_smiles(values["smiles"], allow_undefined_stereo=True)
        n_expected = len({*molecule.properties["atom_map"].values()})

        assert n_expected == len(value), (
            f"expected {n_expected} charges, " f"found {len(value)}"
        )

        total_charge = molecule.total_charge.m_as(unit.elementary_charge)
<<<<<<< HEAD

=======
>>>>>>> 6b4f0bbb
        sum_charge = sum(value[i - 1] for i in molecule.properties["atom_map"].values())

        assert numpy.isclose(total_charge, sum_charge), (
            f"sum of values {sum_charge} does not match "
            f"expected charge {total_charge}"
        )

        return value

    def copy_value_from_other(self, other: "LibraryChargeParameter"):
        """Assigns this parameters value from another library charge parameter.

        Notes
        -----
            * This function requires that both parameters should be applied to the exact
              same molecule.
            * If multiple values in the other parameter map to a single value in this
              parameter than the average value will be used.
        """

        from openff.toolkit import Molecule

        self_molecule = Molecule.from_smiles(self.smiles, allow_undefined_stereo=True)
        other_molecule = Molecule.from_smiles(other.smiles, allow_undefined_stereo=True)

        are_isomorphic, self_to_other_atom_map = Molecule.are_isomorphic(
            self_molecule,
            other_molecule,
            return_atom_map=True,
            atom_stereochemistry_matching=False,
            bond_stereochemistry_matching=False,
        )
        assert are_isomorphic, "parameters are incompatible"

        applied_other_values = {
            i: other.value[other_molecule.properties["atom_map"][i] - 1]
            for i in range(other_molecule.n_atoms)
        }
        applied_self_values = {
            i: applied_other_values[self_to_other_atom_map[i]]
            for i in range(other_molecule.n_atoms)
        }

        self_values = defaultdict(list)

        for atom_index, charge_index in self_molecule.properties["atom_map"].items():
            self_values[charge_index - 1].append(applied_self_values[atom_index])

        self.value = [
            float(numpy.mean(self_values[i])) for i in range(len(self_values))
        ]

    def generate_constraint_matrix(
        self, trainable_indices: Optional[List[int]] = None
    ) -> Tuple[numpy.ndarray, numpy.ndarray]:
        """Returns a matrix that when applied to ``value`` will yield the total charge
        on the molecule, as well as the value of the expected total charge.

        Parameters
        ----------
        trainable_indices
            An optional list of indices into ``value`` that describe which parameters
            are currently being trained.

        Returns
        -------
            The constraint matrix with shape=(1, ``n_values``) as well as an array
            containing the expected total charge (or the total charge minus the sum of
            any fixed charges if ``trainable_indices`` is specified``). ``n_values`` will
            be equal to the length of ``trainable_indices`` if provided, or otherwise to
            the length of ``self.value``.
        """
<<<<<<< HEAD
        from openff.toolkit import Molecule
=======

        from openff.toolkit.topology import Molecule
>>>>>>> 6b4f0bbb

        trainable_indices = (
            trainable_indices
            if trainable_indices is not None
            else list(range(len(self.value)))
        )

        molecule: Molecule = Molecule.from_smiles(
            self.smiles, allow_undefined_stereo=True
        )

        total_charge = molecule.total_charge.m_as(unit.elementary_charge)

        constraint_matrix = numpy.zeros((1, len(self.value)))

        for _atom_index, map_index in molecule.properties["atom_map"].items():
            constraint_matrix[0, map_index - 1] += 1

        for i, (value, n_times) in enumerate(
            zip(self.value, constraint_matrix.flatten())
        ):
            if i in trainable_indices:
                continue

            total_charge -= n_times * value

        return constraint_matrix[:, trainable_indices], numpy.array([[total_charge]])


class LibraryChargeCollection(BaseModel):
    """A library of charges sets that can be applied to molecules."""

    parameters: List[LibraryChargeParameter] = Field(
        ..., description="The library charges to apply."
    )

    def to_smirnoff(self) -> "LibraryChargeHandler":
        """Converts this collection of library charge parameters to
        a SMIRNOFF library charge parameter handler.

        Returns
        -------
            The constructed parameter handler.
        """
        from openff.toolkit.typing.engines.smirnoff.parameters import (
            LibraryChargeHandler,
        )

        # noinspection PyTypeChecker
        parameter_handler = LibraryChargeHandler(version="0.3")

        for parameter in reversed(self.parameters):
            parameter_handler.add_parameter(
                {
                    "smirks": parameter.smiles,
                    "charge": parameter.value * unit.elementary_charge,
                }
            )

        return parameter_handler

    @classmethod
<<<<<<< HEAD
=======
    @requires_package("openff.toolkit")
>>>>>>> 6b4f0bbb
    def from_smirnoff(
        cls, parameter_handler: "LibraryChargeHandler"
    ) -> "LibraryChargeCollection":
        """Attempts to convert a SMIRNOFF library charge parameter handler
        to a library charge parameter collection.

        Parameters
        ----------
        parameter_handler
            The parameter handler to convert.

        Returns
        -------
            The converted bond charge correction collection.
        """
<<<<<<< HEAD
        return cls(
=======
        return cls(  # lgtm [py/call-to-non-callable]
>>>>>>> 6b4f0bbb
            parameters=[
                LibraryChargeParameter(
                    smiles=off_parameter.smirks,
                    value=[
                        charge.m_as(unit.elementary_charge)
                        for charge in off_parameter.charge
                    ],
                )
                for off_parameter in reversed(parameter_handler.parameters)
            ]
        )

    def vectorize(self, keys: List[Tuple[str, Tuple[int, ...]]]) -> numpy.ndarray:
        """Returns a flat vector of the charge increment values associated with each
        SMILES pattern in a specified list.

        Parameters
        ----------
        keys
            A list of tuples of the form ``(smiles, idx)`` that define those parameters
            in the ``charge_collection`` that should be trained.

            Here ``idx`` is an index into the ``value`` field of the parameter uniquely
            identified by the ``smiles`` key.

        Returns
        -------
            A flat vector of charge increments with shape=(n_smiles_i, 1) where
            `n_smiles_i` corresponds to the number of tagged atoms in SMILES pattern
            `i`.
        """

        parameters: Dict[Tuple[str, int], LibraryChargeParameter] = {
            (parameter.smiles, i): parameter.value[i]
            for parameter in self.parameters
            for i in range(len(parameter.value))
        }
        return numpy.array(
            [[parameters[(smiles, i)]] for smiles, indices in keys for i in indices]
        )


class LibraryChargeGenerator:
    """A class for generating the library charges which should be applied to a
    molecule.
    """

    @classmethod
    def _validate_assignment_matrix(
        cls,
        molecule: "Molecule",
        assignment_matrix: numpy.ndarray,
        charge_collection: LibraryChargeCollection,
    ):
        """Ensure that an assignment matrix yields sensible charges on a molecule."""
<<<<<<< HEAD
=======

>>>>>>> 6b4f0bbb
        total_charge = cls.apply_assignment_matrix(
            assignment_matrix, charge_collection
        ).sum()
        expected_charge = molecule.total_charge.m_as(unit.elementary_charge)

        if not numpy.isclose(total_charge, expected_charge):
            raise ChargeAssignmentError(
                f"The assigned charges yield a total charge ({total_charge:.4f}) that "
                f"does not match the expected value ({expected_charge:.4f})."
            )

    @classmethod
    def build_assignment_matrix(
        cls,
        molecule: "Molecule",
        charge_collection: LibraryChargeCollection,
    ) -> numpy.ndarray:
        """Generates a matrix that specifies which library charge have been
        applied to which atoms in the molecule.

        The matrix takes the form `[atom_index, charge_index]` where `atom_index` is the
        index of an atom in the molecule and `charge_index` is an index into a fully
        vectorized view of the charge collection.

        Parameters
        ----------
        molecule
            The molecule to assign the bond charge corrections to.
        charge_collection
            The library charge parameters that may be assigned.

        Returns
        -------
            The assignment matrix with shape=(n_atoms, n_library_charges)
            where `n_atoms` is the number of atoms in the molecule and
            `n_library_charges` is the **total** number of library charges.
        """

        from openff.toolkit import Molecule

        charge_index = 0

        n_total_charges = sum(
            len(parameter.value) for parameter in charge_collection.parameters
        )

        assignment_matrix = numpy.zeros((molecule.n_atoms, n_total_charges))

        for parameter in charge_collection.parameters:
            smiles_molecule: Molecule = Molecule.from_smiles(
                parameter.smiles, allow_undefined_stereo=True
            )

            are_isomorphic, atom_map = Molecule.are_isomorphic(
                molecule, smiles_molecule, return_atom_map=True
            )

            if not are_isomorphic:
                charge_index += len(parameter.value)
                continue

            value_map = {
                i: smiles_molecule.properties["atom_map"][atom_map[i]] - 1
                for i in range(smiles_molecule.n_atoms)
            }

            for i in range(molecule.n_atoms):
                assignment_matrix[i, charge_index + value_map[i]] = 1

            cls._validate_assignment_matrix(
                molecule, assignment_matrix, charge_collection
            )
            return assignment_matrix

        raise ChargeAssignmentError(
            f"Atoms {list(range(molecule.n_atoms))} could not be assigned a library "
            f"charge."
        )

    @classmethod
    def apply_assignment_matrix(
        cls,
        assignment_matrix: numpy.ndarray,
        charge_collection: LibraryChargeCollection,
    ) -> numpy.ndarray:
        """Applies an assignment matrix to a list of bond charge corrections
        yield the final bond-charge corrections for a molecule.

        Parameters
        ----------
        assignment_matrix
            The library charge assignment matrix constructed using
            ``build_assignment_matrix`` which describes how the library charges should
            be applied. This should have shape=(n_atoms, n_library_charges)
        charge_collection
            The library charge parameters which may be assigned.

        Returns
        -------
            The library charges with shape=(n_atoms, 1).
        """

        all_values = numpy.array(
            [
                [charge]
                for parameter in charge_collection.parameters
                for charge in parameter.value
            ]
        )

        return assignment_matrix @ all_values

    @classmethod
    def generate(
        cls,
        molecule: "Molecule",
        charge_collection: LibraryChargeCollection,
    ) -> numpy.ndarray:
        """Generate a set of charge increments for a molecule.

        Parameters
        ----------
        molecule
            The molecule to generate the bond-charge corrections for.
        charge_collection
            The set of library charge parameters which may be assigned.

        Returns
        -------
            The library charges [e] that should be applied to the molecule with
            shape=(n_atoms, 1).
        """

        return cls.apply_assignment_matrix(
            cls.build_assignment_matrix(molecule, charge_collection),
            charge_collection,
        )<|MERGE_RESOLUTION|>--- conflicted
+++ resolved
@@ -4,10 +4,7 @@
 
 import numpy
 from openff.units import unit
-<<<<<<< HEAD
-=======
 from openff.utilities import requires_package
->>>>>>> 6b4f0bbb
 from pydantic import BaseModel, Field, constr, validator
 
 from openff.recharge.charges.exceptions import ChargeAssignmentError
@@ -58,15 +55,11 @@
     def _validate_value(cls, value, values):
         if "smiles" not in values:
             return value
-<<<<<<< HEAD
-        from openff.toolkit import Molecule
-=======
 
         try:
-            from openff.toolkit.topology import Molecule
-        except (ImportError, ModuleNotFoundError):
+            from openff.toolkit import Molecule
+        except ImportError:
             return value
->>>>>>> 6b4f0bbb
 
         molecule = Molecule.from_smiles(values["smiles"], allow_undefined_stereo=True)
         n_expected = len({*molecule.properties["atom_map"].values()})
@@ -76,10 +69,7 @@
         )
 
         total_charge = molecule.total_charge.m_as(unit.elementary_charge)
-<<<<<<< HEAD
-
-=======
->>>>>>> 6b4f0bbb
+
         sum_charge = sum(value[i - 1] for i in molecule.properties["atom_map"].values())
 
         assert numpy.isclose(total_charge, sum_charge), (
@@ -152,12 +142,7 @@
             be equal to the length of ``trainable_indices`` if provided, or otherwise to
             the length of ``self.value``.
         """
-<<<<<<< HEAD
         from openff.toolkit import Molecule
-=======
-
-        from openff.toolkit.topology import Molecule
->>>>>>> 6b4f0bbb
 
         trainable_indices = (
             trainable_indices
@@ -220,10 +205,7 @@
         return parameter_handler
 
     @classmethod
-<<<<<<< HEAD
-=======
     @requires_package("openff.toolkit")
->>>>>>> 6b4f0bbb
     def from_smirnoff(
         cls, parameter_handler: "LibraryChargeHandler"
     ) -> "LibraryChargeCollection":
@@ -239,11 +221,7 @@
         -------
             The converted bond charge correction collection.
         """
-<<<<<<< HEAD
         return cls(
-=======
-        return cls(  # lgtm [py/call-to-non-callable]
->>>>>>> 6b4f0bbb
             parameters=[
                 LibraryChargeParameter(
                     smiles=off_parameter.smirks,
@@ -299,10 +277,6 @@
         charge_collection: LibraryChargeCollection,
     ):
         """Ensure that an assignment matrix yields sensible charges on a molecule."""
-<<<<<<< HEAD
-=======
-
->>>>>>> 6b4f0bbb
         total_charge = cls.apply_assignment_matrix(
             assignment_matrix, charge_collection
         ).sum()
