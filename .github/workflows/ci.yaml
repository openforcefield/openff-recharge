--- conflicted
+++ resolved
@@ -34,13 +34,8 @@
         with:
           environment-file: devtools/conda-envs/test_env_${{ matrix.toolkits }}.yaml
           channel-priority: "flexible"
-<<<<<<< HEAD
           extra-specs: |
             python=${{ matrix.python-version }}
-=======
-          create-args: >-
-            python=${{ matrix.cfg.python-version }}
->>>>>>> a97eb103
 
       - name: License OpenEye
         if: ${{ matrix.toolkits != 'rdkit' }}
